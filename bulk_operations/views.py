--- conflicted
+++ resolved
@@ -140,11 +140,7 @@
                 total_count = len(import_data)
                 
                 for row_data in import_data:
-<<<<<<< HEAD
-                    # Check for duplicates (user-based, not organization-based)
-=======
                     # Check for duplicates (teacher-specific)
->>>>>>> a7152d66
                     existing = Question.objects.filter(
                         title=row_data['title'],
                         created_by=request.user,
