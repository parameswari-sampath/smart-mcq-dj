{% extends 'base.html' %}

{% block title %}{{ test_attempt.test.title }} - Take Test{% endblock %}

{% block content %}
<!-- Fixed countdown timer at top-right -->
<div id="countdown-timer" class="fixed-top-timer">
    <div class="timer-display" id="timer-display">
        <i class="fas fa-clock"></i>
        <span id="timer-text">Loading...</span>
    </div>
</div>

<div class="container-fluid">
    <!-- Header with test info and question counter -->
    <div class="row mb-3">
        <div class="col-md-8">
            <h4>{{ test_attempt.test.title }}</h4>
            <small class="text-muted">{{ test_attempt.test.description }}</small>
        </div>
        <div class="col-md-4 text-end">
            <h5 class="text-primary">Question {{ question_number }} of {{ total_questions }}</h5>
            <small class="text-muted">Progress: {{ progress_percentage }}%</small>
        </div>
    </div>
    
    <!-- Progress bar -->
    <div class="row mb-4">
        <div class="col-12">
            <div class="progress" style="height: 8px;">
                <div class="progress-bar bg-primary" 
                     role="progressbar" 
                     style="width: {{ progress_percentage }}%"
                     aria-valuenow="{{ progress_percentage }}" 
                     aria-valuemin="0" 
                     aria-valuemax="100">
                </div>
            </div>
        </div>
    </div>
    
    <!-- Main question card -->
    <div class="row justify-content-center">
        <div class="col-lg-8">
            <div class="card">
                <div class="card-header">
                    <h5 class="mb-0">{{ current_question.title }}</h5>
                </div>
                <div class="card-body">
                    <!-- Question content -->
                    <div class="mb-4">
                        <p class="question-text">{{ current_question.description }}</p>
                        {% if current_question.image %}
                        <div class="text-center my-3">
                            <img src="{{ current_question.image.url }}" 
                                 class="img-fluid rounded" 
                                 alt="Question image"
                                 style="max-height: 300px;">
                        </div>
                        {% endif %}
                    </div>
                    
                    <!-- Answer choices -->
                    <div class="answer-choices">
                        {% for choice in current_question.choices.all %}
                        <div class="form-check mb-3">
                            <input class="form-check-input answer-radio" 
                                   type="radio" 
                                   name="answer" 
                                   id="choice_{{ choice.label }}"
                                   value="{{ choice.label }}"
                                   data-question-id="{{ current_question.id }}"
                                   {% if existing_answer and existing_answer.selected_choice == choice.label %}checked{% endif %}>
                            <label class="form-check-label" for="choice_{{ choice.label }}">
                                <strong>{{ choice.label }}.</strong> {{ choice.text }}
                            </label>
                        </div>
                        {% endfor %}
                    </div>
                    
                    <!-- Save feedback -->
                    <div id="save-feedback" class="alert" style="display: none;"></div>
                </div>
                
                <!-- Navigation buttons -->
                <div class="card-footer d-flex justify-content-between">
                    <form method="post" action="{% url 'navigate_question' test_attempt.id %}" class="d-inline">
                        {% csrf_token %}
                        <input type="hidden" name="direction" value="previous">
                        <button type="submit" 
                                class="btn btn-secondary"
                                {% if test_attempt.is_first_question %}disabled{% endif %}>
                            <i class="fas fa-arrow-left"></i> Previous
                        </button>
                    </form>
                    
                    <div class="d-flex gap-2">
                        <small class="text-muted align-self-center">Auto-save enabled</small>
                        <button type="button" class="btn btn-success" id="submit-test-btn">
                            <i class="fas fa-check"></i> Submit Test
                        </button>
                    </div>
                    
                    <form method="post" action="{% url 'navigate_question' test_attempt.id %}" class="d-inline">
                        {% csrf_token %}
                        <input type="hidden" name="direction" value="next">
                        <button type="submit" 
                                class="btn btn-primary"
                                {% if test_attempt.is_last_question %}disabled{% endif %}>
                            Next <i class="fas fa-arrow-right"></i>
                        </button>
                    </form>
                </div>
            </div>
        </div>
    </div>
    
    <!-- Instructions panel -->
    <div class="row justify-content-center mt-4">
        <div class="col-lg-8">
            <div class="card border-info">
                <div class="card-body p-3">
                    <h6 class="card-title text-info mb-2"><i class="fas fa-info-circle"></i> Instructions</h6>
                    <ul class="mb-0 small">
                        <li>Select one answer for each question by clicking the radio button</li>
                        <li>Your answers are automatically saved when you select them</li>
                        <li>Use Previous/Next buttons to navigate between questions</li>
                        <li>You can change your answers by selecting a different option</li>
                        <li>Progress bar shows how many questions you've answered</li>
                    </ul>
                </div>
            </div>
        </div>
    </div>
    
    <!-- Submission Confirmation Modal -->
    <div class="modal fade" id="submission-modal" tabindex="-1" aria-labelledby="submission-modal-label" aria-hidden="true">
        <div class="modal-dialog">
            <div class="modal-content">
                <div class="modal-header">
                    <h5 class="modal-title" id="submission-modal-label">
                        <i class="fas fa-paper-plane"></i> Submit Test
                    </h5>
                    <button type="button" class="btn-close" data-bs-dismiss="modal" aria-label="Close"></button>
                </div>
                <div class="modal-body">
                    <div class="alert alert-warning">
                        <h6><i class="fas fa-exclamation-triangle"></i> Are you sure you want to submit?</h6>
                        <p class="mb-0">You cannot change your answers after submission.</p>
                    </div>
                    
                    <div class="row text-center mb-3">
                        <div class="col-md-6">
                            <div class="card bg-light">
                                <div class="card-body py-2">
                                    <h5 class="text-success mb-0" id="answered-count">0</h5>
                                    <small class="text-muted">Answered</small>
                                </div>
                            </div>
                        </div>
                        <div class="col-md-6">
                            <div class="card bg-light">
                                <div class="card-body py-2">
                                    <h5 class="text-primary mb-0" id="total-count">0</h5>
                                    <small class="text-muted">Total Questions</small>
                                </div>
                            </div>
                        </div>
                    </div>
                    
                    <div id="unanswered-warning" class="alert alert-danger" style="display: none;">
                        <h6><i class="fas fa-exclamation-circle"></i> Unanswered Questions</h6>
                        <p class="mb-0">You have <strong id="unanswered-count">0</strong> unanswered question(s). These will be marked as incorrect.</p>
                    </div>
                    
                    <p class="text-muted small">
                        <i class="fas fa-info-circle"></i> 
                        Your answers have been automatically saved. Submitting will finalize your test and calculate your score.
                    </p>
                </div>
                <div class="modal-footer">
                    <button type="button" class="btn btn-secondary" data-bs-dismiss="modal">
                        <i class="fas fa-arrow-left"></i> Continue Test
                    </button>
                    <button type="button" class="btn btn-danger" id="confirm-submit-btn">
                        <i class="fas fa-paper-plane"></i> Submit Test
                    </button>
                </div>
            </div>
        </div>
    </div>
    
    <!-- Hidden submission form -->
    <form id="submission-form" method="post" action="{% url 'submit_test' test_attempt.id %}" style="display: none;">
        {% csrf_token %}
    </form>
</div>

<script>
document.addEventListener('DOMContentLoaded', function() {
    const answerRadios = document.querySelectorAll('.answer-radio');
    const saveStatus = document.getElementById('save-feedback');
    const progressBar = document.querySelector('.progress-bar');
    
    // Timer variables
    const timerDisplay = document.getElementById('timer-display');
    const timerText = document.getElementById('timer-text');
    const attemptId = '{{ test_attempt.id }}';
    
    // v1.5.2: Server-authoritative timer (display-only client implementation)
    // Industry pattern: Client timer is UI indicator only, server controls all timing decisions
    const testEndTimeUTC = new Date('{{ test_end_time_utc|date:"c" }}'); // Server-calculated UTC end time
    const serverTimeUTC = new Date('{{ server_time_utc|date:"c" }}');   // Current server UTC time
    const clientStartTime = new Date();                                 // Client reference time
    
    // Server-provided remaining time (authoritative)
    let serverRemainingSeconds = {{ remaining_seconds }};
    const gracePeriodSeconds = {{ grace_period_seconds }};
    
    // AUTO-SUBMIT DEBUG LOGGING SYSTEM
    const autoSubmitLogger = {
        logLevel: 'DEBUG', // DEBUG, INFO, WARN, ERROR
        sessionId: `${attemptId}_${Date.now()}`,
        
        log: function(level, message, data = {}) {
            const timestamp = new Date().toISOString();
            const logEntry = {
                timestamp: timestamp,
                level: level,
                session: this.sessionId,
                attempt_id: attemptId,
                message: message,
                data: data,
                user_agent: navigator.userAgent,
                url: window.location.href
            };
            
            // Always log to console for debugging
            console.log(`[AUTO-SUBMIT-${level}] ${timestamp} - ${message}`, data);
            
            // Send critical logs to server for analysis
            if (level === 'ERROR' || level === 'WARN' || message.includes('auto-submit')) {
                this.sendToServer(logEntry);
            }
            
            // Store in localStorage for analysis
            this.storeLocally(logEntry);
        },
        
        sendToServer: function(logEntry) {
            try {
                fetch('{% url "save_answer" test_attempt.id %}', {
                    method: 'POST',
                    headers: {
                        'Content-Type': 'application/json',
                        'X-CSRFToken': getCookie('csrftoken'),
                        'X-Log-Entry': 'true'
                    },
                    body: JSON.stringify({
                        log_entry: logEntry,
                        log_type: 'auto_submit_debug'
                    })
                }).catch(err => {
                    console.error('Failed to send log to server:', err);
                });
            } catch (error) {
                console.error('Error sending log to server:', error);
            }
        },
        
        storeLocally: function(logEntry) {
            try {
                const logs = JSON.parse(localStorage.getItem('autoSubmitLogs') || '[]');
                logs.push(logEntry);
                // Keep only last 100 logs
                if (logs.length > 100) {
                    logs.splice(0, logs.length - 100);
                }
                localStorage.setItem('autoSubmitLogs', JSON.stringify(logs));
            } catch (error) {
                console.error('Failed to store log locally:', error);
            }
        }
    };
    
    autoSubmitLogger.log('INFO', 'Timer initialization started', {
        testEndTimeUTC: testEndTimeUTC.toISOString(),
        serverTimeUTC: serverTimeUTC.toISOString(),
        serverRemainingSeconds: serverRemainingSeconds,
        gracePeriodSeconds: gracePeriodSeconds,
        userTimezone: Intl.DateTimeFormat().resolvedOptions().timeZone,
        clientStartTime: clientStartTime.toISOString(),
        displayPurposeOnly: 'Client timer is for display only - server controls auto-submit'
    });
    
    // Load timer state from localStorage for persistence
    const timerKey = `test_timer_${attemptId}`;
    let timerState = JSON.parse(localStorage.getItem(timerKey) || '{}');
    let warningShown5min = timerState.warningShown5min || false;
    let warningShown1min = timerState.warningShown1min || false;
    let testSubmitted = timerState.testSubmitted || false;
    
    // Auto-submit attempt tracking for exponential backoff
    let autoSubmitAttempts = 0;
    const maxAutoSubmitAttempts = 3;
    let timerInterval = null;
    
    // Track pending save operations to prevent race conditions
    let pendingSaves = 0;
    
    // Generate unique attempt ID for tracking auto-submit attempts
    function generateAttemptId() {
        return `auto_submit_${Date.now()}_${Math.random().toString(36).substr(2, 9)}`;
    }
    let currentAnsweredCount = {{ answered_questions_count }};
    
    // Time tracking for current question
    let questionStartTime = Date.now();
    let totalTestStartTime = new Date('{{ test_attempt.started_at|date:"c" }}');
    
    // Handle answer selection
    answerRadios.forEach(radio => {
        radio.addEventListener('change', function() {
            if (this.checked) {
                saveAnswer(this.dataset.questionId, this.value);
            }
        });
    });
    
    // Reset question start time when page loads (for navigation)
    questionStartTime = Date.now();
    
    function saveAnswer(questionId, selectedChoice) {
        // Calculate time spent on this question BEFORE sending request
        const timeSpentSeconds = Math.floor((Date.now() - questionStartTime) / 1000);
        
        // Track this save operation
        pendingSaves++;
        
        fetchWithCSRFRetry(`{% url 'save_answer' test_attempt.id %}`, {
            method: 'POST',
            headers: {
                'Content-Type': 'application/json'
            },
            body: JSON.stringify({
                question_id: questionId,
                selected_choice: selectedChoice,
                time_spent_seconds: timeSpentSeconds
            })
        })
        .then(response => {
            console.log('Save response received:', response.status); // Debug log
            return response.json();
        })
        .then(data => {
            console.log('Save data:', data); // Debug log
            if (data.success) {
                // Update progress bar silently (no success message)
                progressBar.style.width = data.progress_percentage + '%';
                progressBar.setAttribute('aria-valuenow', data.progress_percentage);
                
                // Update progress text
                const progressText = document.querySelector('.col-md-4 small');
                if (progressText) {
                    progressText.textContent = `Progress: ${data.progress_percentage}%`;
                }
                
                // Update current answered count for accurate modal display
                updateAnsweredCount();
                console.log('Answer saved successfully'); // Debug log
            } else {
                console.error('Save failed:', data.error); // Debug log
                showSaveStatus('Error saving answer: ' + data.error, 'danger');
            }
        })
        .catch(error => {
            console.error('Save error:', error); // Debug log
            showSaveStatus('Network error occurred while saving', 'warning');
        })
        .finally(() => {
            // Mark this save operation as complete
            pendingSaves--;
            console.log('Pending saves after completion:', pendingSaves); // Debug log
        });
    }
    
    function showSaveStatus(message, type) {
        saveStatus.className = `alert alert-${type}`;
        saveStatus.textContent = message;
        saveStatus.style.display = 'block';
        
        // Auto-hide non-error messages after 3 seconds
        if (type !== 'danger') {
            setTimeout(() => {
                if (saveStatus.style.display === 'block') {
                    saveStatus.style.display = 'none';
                }
            }, 3000);
        }
    }
    
    function clearSaveStatus() {
        saveStatus.style.display = 'none';
    }
    
    function getCookie(name) {
        let cookieValue = null;
        if (document.cookie && document.cookie !== '') {
            const cookies = document.cookie.split(';');
            for (let i = 0; i < cookies.length; i++) {
                const cookie = cookies[i].trim();
                if (cookie.substring(0, name.length + 1) === (name + '=')) {
                    cookieValue = decodeURIComponent(cookie.substring(name.length + 1));
                    break;
                }
            }
        }
        return cookieValue;
    }

    // Enhanced CSRF token management for long-running sessions
    function refreshCSRFToken() {
        return fetch('/accounts/refresh-csrf-token/', {
            method: 'GET',
            credentials: 'same-origin'
        })
        .then(response => {
            if (!response.ok) {
                throw new Error('Failed to refresh CSRF token');
            }
            return response.json();
        })
        .then(data => {
            if (data.success && data.csrf_token) {
                // Update the CSRF token in the DOM
                const csrfInputs = document.querySelectorAll('[name="csrfmiddlewaretoken"]');
                csrfInputs.forEach(input => {
                    input.value = data.csrf_token;
                });
                
                // Update the CSRF cookie
                document.cookie = `csrftoken=${data.csrf_token}; path=/; SameSite=Lax`;
                
                console.log('CSRF token refreshed successfully');
                return data.csrf_token;
            } else {
                throw new Error('Invalid CSRF token response');
            }
        })
        .catch(error => {
            console.error('CSRF token refresh failed:', error);
            throw error;
        });
    }

    // Enhanced fetch with CSRF token retry mechanism
    function fetchWithCSRFRetry(url, options = {}) {
        const maxRetries = 2;
        let retryCount = 0;
        
        function attemptFetch() {
            // Always get fresh CSRF token for each attempt
            const csrfToken = getCookie('csrftoken');
            
            const fetchOptions = {
                ...options,
                headers: {
                    ...options.headers,
                    'X-CSRFToken': csrfToken
                }
            };
            
            return fetch(url, fetchOptions)
                .then(response => {
                    // Check if CSRF error occurred
                    if (response.status === 403 && retryCount < maxRetries) {
                        retryCount++;
                        console.log(`CSRF error detected, attempting refresh and retry ${retryCount}/${maxRetries}`);
                        
                        // Refresh CSRF token and retry
                        return refreshCSRFToken()
                            .then(newToken => {
                                // Update headers with new token
                                fetchOptions.headers['X-CSRFToken'] = newToken;
                                return fetch(url, fetchOptions);
                            })
                            .catch(refreshError => {
                                console.error('CSRF token refresh failed, falling back to page reload');
                                // As last resort, reload the page to get fresh tokens
                                window.location.reload();
                                return Promise.reject(refreshError);
                            });
                    }
                    
                    return response;
                })
                .catch(error => {
                    if (retryCount < maxRetries) {
                        retryCount++;
                        console.log(`Network error, retrying ${retryCount}/${maxRetries}:`, error);
                        return attemptFetch();
                    }
                    throw error;
                });
        }
        
        return attemptFetch();
    }
    
    // CSRF token refresh for long-running test sessions
    async function getValidCSRFToken() {
        try {
            // Try to get a fresh CSRF token
            const response = await fetch('{% url "save_answer" test_attempt.id %}', {
                method: 'GET',
                headers: {
                    'X-CSRFToken': getCookie('csrftoken')
                }
            });
            
            if (response.ok) {
                // If the request succeeds, the current token is still valid
                return getCookie('csrftoken');
            } else if (response.status === 403) {
                // CSRF token is stale, try to refresh the page silently to get new token
                console.warn('CSRF token expired, attempting to refresh...');
                window.location.reload();
                return null;
            }
        } catch (error) {
            console.warn('CSRF token validation failed:', error);
        }
        
        // Fallback to current token
        const fallbackToken = getCookie('csrftoken');
        autoSubmitLogger.log('WARN', 'Using fallback CSRF token', {
            fallback_token_present: !!fallbackToken
        });
        return fallbackToken;
    }
    
    // v1.5.2: Display-only timer (server controls actual auto-submit)
    function updateTimer() {
        if (testSubmitted) {
            autoSubmitLogger.log('DEBUG', 'Timer update skipped - test already submitted');
            return;
        }
        
        // Calculate elapsed time since page load
        const elapsedSeconds = Math.floor((new Date() - clientStartTime) / 1000);
        
        // Calculate estimated remaining time (display purpose only)
        const estimatedRemainingSeconds = Math.max(0, serverRemainingSeconds - elapsedSeconds);
        
        // Enhanced logging for troubleshooting
        if (estimatedRemainingSeconds <= 60 && estimatedRemainingSeconds % 10 === 0) {
            autoSubmitLogger.log('DEBUG', 'Timer update - final minute countdown', {
                estimatedRemainingSeconds: estimatedRemainingSeconds,
                serverProvidedRemaining: serverRemainingSeconds,
                elapsedSincePageLoad: elapsedSeconds,
                currentTime: new Date().toISOString(),
                testEndTimeUTC: testEndTimeUTC.toISOString()
            });
        }
        
        // Trigger client-side auto-submit attempt (server will validate)
        if (estimatedRemainingSeconds <= 0) {
            autoSubmitLogger.log('WARN', 'Client timer expired - triggering auto-submit', {
                estimatedRemainingSeconds: estimatedRemainingSeconds,
                serverRemainingSeconds: serverRemainingSeconds,
                elapsedSeconds: elapsedSeconds,
                currentTime: new Date().toISOString(),
                testEndTime: testEndTimeUTC.toISOString(),
                autoSubmitAttempts: autoSubmitAttempts,
                testSubmitted: testSubmitted
            });
            autoSubmitTest();
            return;
        }
        
        // Calculate minutes and seconds for display
        const minutes = Math.floor(estimatedRemainingSeconds / 60);
        const seconds = estimatedRemainingSeconds % 60;
        
        // Format timer display
        const formattedTime = `${minutes.toString().padStart(2, '0')}:${seconds.toString().padStart(2, '0')}`;
        timerText.textContent = formattedTime;
        
        // Update timer appearance based on estimated time remaining
        timerDisplay.className = 'timer-display';
        if (estimatedRemainingSeconds <= 60) { // Last minute
            timerDisplay.classList.add('danger');
        } else if (estimatedRemainingSeconds <= 300) { // Last 5 minutes
            timerDisplay.classList.add('warning');
        }
        
        // Show warning alerts (using estimated time for UX)
        if (estimatedRemainingSeconds <= 300 && estimatedRemainingSeconds > 295 && !warningShown5min) {
            showWarningAlert('5 minutes remaining!', 'warning');
            warningShown5min = true;
            saveTimerState();
        }
        
        if (estimatedRemainingSeconds <= 60 && estimatedRemainingSeconds > 55 && !warningShown1min) {
            showWarningAlert('1 minute remaining!', 'danger');
            warningShown1min = true;
            saveTimerState();
        }
    }
    
    function saveTimerState() {
        const state = {
            warningShown5min: warningShown5min,
            warningShown1min: warningShown1min,
            testSubmitted: testSubmitted,
            lastUpdated: new Date().getTime()
        };
        localStorage.setItem(timerKey, JSON.stringify(state));
    }
    
    function showWarningAlert(message, type) {
        // Remove existing alerts
        const existingAlert = document.querySelector('.timer-warning-alert');
        if (existingAlert) {
            existingAlert.remove();
        }
        
        // Create new alert
        const alert = document.createElement('div');
        alert.className = `alert alert-${type} timer-warning-alert`;
        alert.innerHTML = `
            <strong><i class="fas fa-exclamation-triangle"></i> Time Warning</strong><br>
            ${message}
        `;
        
        document.body.appendChild(alert);
        
        // Auto-hide after 5 seconds
        setTimeout(() => {
            if (alert.parentNode) {
                alert.remove();
            }
        }, 5000);
    }
    
    async function autoSubmitTest() {
        const attemptId = generateAttemptId();
        
        autoSubmitLogger.log('INFO', 'Auto-submit initiated', {
            attempt_id: attemptId,
            current_attempts: autoSubmitAttempts,
            max_attempts: maxAutoSubmitAttempts,
            test_submitted: testSubmitted,
            timer_interval_active: timerInterval !== null,
            client_time: new Date().toISOString(),
            remaining_seconds: serverRemainingSeconds
        });
        
        // Prevent multiple simultaneous auto-submit attempts
        if (testSubmitted) {
            autoSubmitLogger.log('WARN', 'Auto-submit blocked: already submitted', {
                attempt_id: attemptId,
                test_submitted: testSubmitted
            });
            return;
        }
        
        // Check attempt limit for exponential backoff
        if (autoSubmitAttempts >= maxAutoSubmitAttempts) {
            autoSubmitLogger.log('ERROR', 'Max auto-submit attempts reached', {
                attempt_id: attemptId,
                attempts: autoSubmitAttempts,
                max_attempts: maxAutoSubmitAttempts
            });
            console.error('Max auto-submit attempts reached. Enabling manual submission.');
            showWarningAlert('Auto-submit failed multiple times. Please submit manually.', 'danger');
            enableManualSubmission();
            return;
        }
        
        // CRITICAL FIX: Always clear timer interval first to prevent multiple triggers
        if (timerInterval) {
            autoSubmitLogger.log('INFO', 'Clearing timer interval', {
                attempt_id: attemptId,
                timer_was_active: true
            });
            clearInterval(timerInterval);
            timerInterval = null;
        }
        
        testSubmitted = true;
        autoSubmitAttempts++;
        
        autoSubmitLogger.log('INFO', 'Auto-submit state updated', {
            attempt_id: attemptId,
            test_submitted: testSubmitted,
            attempt_number: autoSubmitAttempts
        });
        
        console.log(`🚀 Auto-submit attempt ${autoSubmitAttempts}/${maxAutoSubmitAttempts} - Server will validate timing`);
        
        autoSubmitLogger.log('INFO', 'UI state preparation', {
            attempt_id: attemptId,
            timer_display: timerText.textContent,
            inputs_to_disable: document.querySelectorAll('input, button').length
        });
        
        saveTimerState();
        timerText.textContent = '00:00';
        timerDisplay.classList.add('danger');
        
        // Show auto-submit message
        showWarningAlert(`Auto-submitting test... (Attempt ${autoSubmitAttempts})`, 'danger');
        
        // Disable all form elements to prevent further interaction
        const allInputs = document.querySelectorAll('input, button');
        allInputs.forEach(input => input.disabled = true);
        
        autoSubmitLogger.log('INFO', 'UI elements disabled', {
            attempt_id: attemptId,
            disabled_elements: allInputs.length
        });
        
<<<<<<< HEAD
        // Immediate auto-submit attempt (server will validate if time actually expired)
        fetchWithCSRFRetry(`{% url 'submit_test' test_attempt.id %}`, {
            method: 'POST',
            headers: {
                'Content-Type': 'application/json'
            },
            body: JSON.stringify({
                auto_submit: true,
                client_timestamp: new Date().toISOString(),
                trigger_source: 'client_timer_v1.5.2_enhanced'
            })
        })
        .then(response => response.json())
        .then(data => {
            console.log('v1.5.2 Auto-submit response:', data);
=======
        try {
            autoSubmitLogger.log('INFO', 'Getting CSRF token', {
                attempt_id: attemptId,
                current_token: getCookie('csrftoken') ? 'present' : 'missing'
            });
            
            // Get fresh CSRF token for long-running sessions
            const csrfToken = await getValidCSRFToken();
            
            if (!csrfToken) {
                autoSubmitLogger.log('ERROR', 'CSRF token refresh failed - page reload triggered', {
                    attempt_id: attemptId
                });
                // CSRF refresh triggered page reload
                return;
            }
            
            autoSubmitLogger.log('INFO', 'CSRF token validated', {
                attempt_id: attemptId,
                token_length: csrfToken.length
            });
            
            // Calculate exponential backoff delay for retry attempts
            const retryDelay = autoSubmitAttempts > 1 ? Math.pow(2, autoSubmitAttempts - 1) * 1000 : 0;
            
            if (retryDelay > 0) {
                autoSubmitLogger.log('INFO', 'Applying exponential backoff', {
                    attempt_id: attemptId,
                    delay_ms: retryDelay,
                    attempt_number: autoSubmitAttempts
                });
                console.log(`Waiting ${retryDelay}ms before retry...`);
                await new Promise(resolve => setTimeout(resolve, retryDelay));
            }
            
            const requestPayload = {
                auto_submit: true,
                client_timestamp: new Date().toISOString(),
                trigger_source: `client_timer_v1.5.2_attempt_${autoSubmitAttempts}`,
                attempt_number: autoSubmitAttempts,
                attempt_id: attemptId
            };
            
            autoSubmitLogger.log('INFO', 'Sending auto-submit request', {
                attempt_id: attemptId,
                url: `{% url 'submit_test' test_attempt.id %}`,
                method: 'POST',
                payload: requestPayload,
                csrf_token_present: !!csrfToken
            });
            
            // Auto-submit attempt with fresh token
            const response = await fetch(`{% url 'submit_test' test_attempt.id %}`, {
                method: 'POST',
                headers: {
                    'Content-Type': 'application/json',
                    'X-CSRFToken': csrfToken
                },
                body: JSON.stringify(requestPayload)
            });
            
            autoSubmitLogger.log('INFO', 'Received response', {
                attempt_id: attemptId,
                status: response.status,
                status_text: response.statusText,
                ok: response.ok,
                headers: {
                    content_type: response.headers.get('content-type')
                }
            });
            
            const data = await response.json();
            console.log('Auto-submit response:', data);
            
            autoSubmitLogger.log('INFO', 'Response data parsed', {
                attempt_id: attemptId,
                response_data: data,
                success: data.success,
                error: data.error
            });
>>>>>>> b3f1c7e7
            
            if (data.success) {
                // Server validated and accepted auto-submit
                autoSubmitLogger.log('INFO', 'Auto-submit successful - redirecting', {
                    attempt_id: attemptId,
                    redirect_url: data.redirect_url || '{% url "dashboard" %}',
                    attempt_number: autoSubmitAttempts,
                    total_attempts: autoSubmitAttempts,
                    success: true
                });
                console.log('✅ Server validated auto-submit successful');
                localStorage.removeItem(timerKey); // Clear timer state on success
                window.location.href = data.redirect_url || '{% url "dashboard" %}';
                return;
            } else {
                // Server rejected auto-submit
                autoSubmitLogger.log('WARN', 'Server rejected auto-submit', {
                    attempt_id: attemptId,
                    error: data.error,
                    remaining_seconds: data.remaining_seconds,
                    attempt_number: autoSubmitAttempts,
                    server_response: data
                });
                console.warn('⚠️ Server rejected auto-submit:', data.error);
                
                if (data.remaining_seconds && data.remaining_seconds > 0) {
                    // Time hasn't actually expired yet - restart timer with server time
                    autoSubmitLogger.log('INFO', 'Server time validation - restarting timer', {
                        attempt_id: attemptId,
                        server_remaining_seconds: data.remaining_seconds,
                        client_remaining_seconds: serverRemainingSeconds,
                        time_difference: data.remaining_seconds - serverRemainingSeconds,
                        action: 'restart_timer'
                    });
                    console.log(`Server says ${data.remaining_seconds}s remaining. Restarting timer.`);
                    showWarningAlert(`Server validation: ${data.remaining_seconds}s remaining. Restarting timer.`, 'warning');
                    
                    // CRITICAL FIX: Don't reset testSubmitted here - restart timer properly
                    serverRemainingSeconds = data.remaining_seconds;
                    autoSubmitAttempts = 0; // Reset attempts since time validation says it's too early
                    
                    // Re-enable inputs and restart timer properly
                    allInputs.forEach(input => input.disabled = false);
                    restartTimerWithServerTime();
                    
                } else {
                    // Real error - try again with exponential backoff
                    autoSubmitLogger.log('ERROR', 'Auto-submit failed - scheduling retry', {
                        attempt_id: attemptId,
                        error: data.error,
                        current_attempts: autoSubmitAttempts,
                        max_attempts: maxAutoSubmitAttempts,
                        will_retry: autoSubmitAttempts < maxAutoSubmitAttempts
                    });
                    console.error('Auto-submit failed:', data.error);
                    showWarningAlert(`Auto-submit failed: ${data.error}. Retrying...`, 'warning');
                    
                    // CRITICAL FIX: Don't reset testSubmitted - let exponential backoff handle retry
                    // Re-enable inputs temporarily
                    allInputs.forEach(input => input.disabled = false);
                    
                    // Retry after delay if under attempt limit
                    if (autoSubmitAttempts < maxAutoSubmitAttempts) {
                        testSubmitted = false; // Allow retry
                        setTimeout(() => autoSubmitTest(), 2000); // Retry after 2 seconds
                    } else {
                        enableManualSubmission();
                    }
                }
            }
            
        } catch (error) {
            autoSubmitLogger.log('ERROR', 'Auto-submit network error', {
                attempt_id: attemptId,
                error_message: error.message,
                error_name: error.name,
                error_stack: error.stack,
                attempt_number: autoSubmitAttempts,
                max_attempts: maxAutoSubmitAttempts,
                network_status: navigator.onLine ? 'online' : 'offline',
                will_retry: autoSubmitAttempts < maxAutoSubmitAttempts
            });
            console.error('Auto-submit network error:', error);
            
            // Network error - retry with exponential backoff
            if (autoSubmitAttempts < maxAutoSubmitAttempts) {
                const retryDelay = Math.pow(2, autoSubmitAttempts) * 1000; // 2s, 4s, 8s
                autoSubmitLogger.log('INFO', 'Network error - scheduling retry with exponential backoff', {
                    attempt_id: attemptId,
                    retry_delay_ms: retryDelay,
                    retry_delay_seconds: retryDelay / 1000,
                    current_attempts: autoSubmitAttempts,
                    max_attempts: maxAutoSubmitAttempts
                });
                showWarningAlert(`Network error. Retrying in ${retryDelay/1000}s... (${autoSubmitAttempts}/${maxAutoSubmitAttempts})`, 'warning');
                
                // Re-enable inputs temporarily
                const allInputs = document.querySelectorAll('input, button');
                allInputs.forEach(input => input.disabled = false);
                
                testSubmitted = false; // Allow retry
                setTimeout(() => autoSubmitTest(), retryDelay);
            } else {
                autoSubmitLogger.log('ERROR', 'Max attempts reached after network errors', {
                    attempt_id: attemptId,
                    final_attempt: autoSubmitAttempts,
                    error_type: 'network_error'
                });
                
                showWarningAlert('Network error during auto-submit. Please submit manually.', 'danger');
                enableManualSubmission();
            }
        }
        
        autoSubmitLogger.log('INFO', 'Auto-submit function completed', {
            attempt_id: attemptId,
            final_state: {
                test_submitted: testSubmitted,
                attempts_used: autoSubmitAttempts
            }
        });
    }
    
    function restartTimerWithServerTime() {
        autoSubmitLogger.log('INFO', 'Restarting timer with server time', {
            server_remaining_seconds: serverRemainingSeconds,
            previous_test_submitted: testSubmitted,
            timer_interval_active: timerInterval !== null
        });
        
        // Reset timer state but keep testSubmitted = true to prevent race conditions
        testSubmitted = false;
        warningShown5min = false;
        warningShown1min = false;
        
        // Restart timer with server-provided remaining time
        timerInterval = setInterval(updateTimer, 1000);
        console.log('Timer restarted with server time');
        
        autoSubmitLogger.log('INFO', 'Timer restart completed', {
            new_test_submitted: testSubmitted,
            timer_interval_active: timerInterval !== null,
            warnings_reset: true
        });
    }
    
    function enableManualSubmission() {
        autoSubmitLogger.log('WARN', 'Enabling manual submission fallback', {
            auto_submit_attempts: autoSubmitAttempts,
            max_attempts: maxAutoSubmitAttempts,
            timer_interval_active: timerInterval !== null,
            test_submitted: testSubmitted
        });
        
        // Final fallback - enable manual submission
        testSubmitted = true; // Prevent further auto-submit attempts
        if (timerInterval) {
            clearInterval(timerInterval);
            timerInterval = null;
        }
        
        const submitBtn = document.getElementById('submit-test-btn');
        if (submitBtn) {
            submitBtn.disabled = false;
            submitBtn.innerHTML = '<i class="fas fa-hand-paper"></i> Submit Manually';
            submitBtn.classList.add('btn-warning');
        }
        
        // Re-enable all inputs
        const allInputs = document.querySelectorAll('input, button');
        allInputs.forEach(input => input.disabled = false);
        
        timerText.textContent = 'TIME UP';
        
        autoSubmitLogger.log('INFO', 'Manual submission enabled', {
            submit_button_enabled: submitBtn ? true : false,
            inputs_enabled: allInputs.length,
            timer_display: timerText.textContent
        });
    }
    
    // Start timer
    updateTimer();
    timerInterval = setInterval(updateTimer, 1000);
    
    // v1.5.2: Server-authoritative approach eliminates need for client time sync
    // Note: Time validation is now handled entirely by server
    // Client timer is display-only and does not control auto-submit timing
    console.log('v1.5.2: Using server-authoritative timing - no client time sync needed');

    // Enhanced session monitoring and heartbeat system
    let sessionHealthMonitor = {
        heartbeatInterval: null,
        csrfRefreshInterval: null,
        lastHeartbeat: Date.now(),
        
        start() {
            // Heartbeat every 30 seconds to monitor session health
            this.heartbeatInterval = setInterval(() => {
                this.sendHeartbeat();
            }, 30000);
            
            // Refresh CSRF token every 10 minutes preventively
            this.csrfRefreshInterval = setInterval(() => {
                this.refreshCSRFPreventively();
            }, 600000); // 10 minutes
        },
        
        stop() {
            if (this.heartbeatInterval) {
                clearInterval(this.heartbeatInterval);
                this.heartbeatInterval = null;
            }
            if (this.csrfRefreshInterval) {
                clearInterval(this.csrfRefreshInterval);
                this.csrfRefreshInterval = null;
            }
        },
        
        sendHeartbeat() {
            if (testSubmitted) return;
            
            fetchWithCSRFRetry(`{% url 'save_answer' test_attempt.id %}`, {
                method: 'GET'
            })
            .then(response => {
                if (response.ok) {
                    this.lastHeartbeat = Date.now();
                    console.log('Session heartbeat successful');
                } else {
                    console.warn('Session heartbeat failed:', response.status);
                }
            })
            .catch(error => {
                console.error('Session heartbeat error:', error);
            });
        },
        
        refreshCSRFPreventively() {
            if (testSubmitted) return;
            
            refreshCSRFToken()
                .then(token => {
                    console.log('Preventive CSRF token refresh successful');
                })
                .catch(error => {
                    console.warn('Preventive CSRF token refresh failed:', error);
                });
        }
    };
    
    // Start session monitoring
    sessionHealthMonitor.start();
    
    // Stop monitoring when test is submitted
    window.addEventListener('beforeunload', () => {
        sessionHealthMonitor.stop();
    });
    
    // Submit test functionality
    const submitBtn = document.getElementById('submit-test-btn');
    submitBtn.addEventListener('click', function() {
        if (testSubmitted) return;
        
        console.log('Submit button clicked, pending saves:', pendingSaves); // Debug log
        
        // Check if there are pending save operations
        if (pendingSaves > 0) {
            console.log('Waiting for pending saves...'); // Debug log
            showSaveStatus('Saving your last answer... Please wait.', 'info');
            // Wait for saves to complete, then show modal
            waitForPendingSaves().then(() => {
                console.log('Saves completed, showing modal'); // Debug log
                // Hide the save status message
                clearSaveStatus();
                showSubmissionModal();
            });
        } else {
            console.log('No pending saves, showing modal immediately'); // Debug log
            // Show submission confirmation modal immediately
            showSubmissionModal();
        }
    });
    
    // Add event listener for modal submit button
    document.getElementById('confirm-submit-btn').addEventListener('click', confirmSubmission);
    
    // Auto-focus on first radio button for better UX
    const firstRadio = document.querySelector('.answer-radio');
    if (firstRadio && !document.querySelector('.answer-radio:checked')) {
        firstRadio.focus();
    }
    
    // Function to update current answered count
    function updateAnsweredCount() {
        // Count currently checked radio buttons across all questions
        const checkedAnswers = document.querySelectorAll('.answer-radio:checked');
        const currentPageAnswered = checkedAnswers.length;
        
        // Since we're using single-question navigation, we need to use
        // a more accurate count that accounts for saved answers
        // For now, increment from initial count based on current page state
        if (currentPageAnswered > 0) {
            // This question is answered, so ensure our count reflects it
            const currentQuestionId = document.querySelector('.answer-radio').dataset.questionId;
            // We'll fetch the accurate count when showing the modal
        }
    }
    
    // Function to wait for all pending saves to complete
    function waitForPendingSaves() {
        return new Promise((resolve) => {
            let timeout = 0;
            const checkPending = () => {
                console.log(`Checking pending saves: ${pendingSaves}, timeout: ${timeout}`); // Debug log
                if (pendingSaves === 0) {
                    console.log('All saves completed'); // Debug log
                    resolve();
                } else if (timeout > 50) { // Max 5 seconds wait (50 * 100ms)
                    console.log('Timeout waiting for saves, proceeding anyway'); // Debug log
                    pendingSaves = 0; // Reset to prevent infinite loop
                    resolve();
                } else {
                    timeout++;
                    setTimeout(checkPending, 100); // Check every 100ms
                }
            };
            checkPending();
        });
    }
    
    // Submission modal functionality
    function showSubmissionModal() {
        // Fetch current answered count from server to ensure accuracy
        fetchWithCSRFRetry(`{% url 'save_answer' test_attempt.id %}`, {
            method: 'GET'
        })
        .then(response => response.json())
        .then(data => {
            const totalQuestions = {{ total_questions }};
            const answeredQuestions = data.answered_count || {{ answered_questions_count }};
            const unansweredQuestions = totalQuestions - answeredQuestions;
            
            // Update modal content with accurate counts
            document.getElementById('answered-count').textContent = answeredQuestions;
            document.getElementById('total-count').textContent = totalQuestions;
            document.getElementById('unanswered-count').textContent = unansweredQuestions;
            
            // Show/hide unanswered warning
            const unansweredWarning = document.getElementById('unanswered-warning');
            if (unansweredQuestions > 0) {
                unansweredWarning.style.display = 'block';
            } else {
                unansweredWarning.style.display = 'none';
            }
            
            // Show modal
            const modal = new bootstrap.Modal(document.getElementById('submission-modal'));
            modal.show();
        })
        .catch(error => {
            console.error('Error fetching answer count:', error);
            // Fallback to original behavior if fetch fails
            const totalQuestions = {{ total_questions }};
            const answeredQuestions = {{ answered_questions_count }};
            const unansweredQuestions = totalQuestions - answeredQuestions;
            
            document.getElementById('answered-count').textContent = answeredQuestions;
            document.getElementById('total-count').textContent = totalQuestions;
            document.getElementById('unanswered-count').textContent = unansweredQuestions;
            
            const unansweredWarning = document.getElementById('unanswered-warning');
            if (unansweredQuestions > 0) {
                unansweredWarning.style.display = 'block';
            } else {
                unansweredWarning.style.display = 'none';
            }
            
            const modal = new bootstrap.Modal(document.getElementById('submission-modal'));
            modal.show();
        });
    }
    
    function confirmSubmission() {
        console.log('confirmSubmission called'); // Debug log
        if (testSubmitted) return;
        
        // Final check for pending saves before submission
        if (pendingSaves > 0) {
            console.log('Waiting for pending saves to complete...');
            showSaveStatus('Finalizing your answers...', 'info');
            
            waitForPendingSaves().then(() => {
                proceedWithSubmission();
            });
        } else {
            proceedWithSubmission();
        }
    }
    
    function proceedWithSubmission() {
        testSubmitted = true;
        
        // CRITICAL FIX: Properly clear timer interval
        if (timerInterval) {
            clearInterval(timerInterval);
            timerInterval = null;
        }
        
        saveTimerState();
        
        // Clear timer state from localStorage
        localStorage.removeItem(timerKey);
        
        // Hide modal
        const modalElement = document.getElementById('submission-modal');
        const modal = bootstrap.Modal.getInstance(modalElement) || new bootstrap.Modal(modalElement);
        modal.hide();
        
        // Submit the form
        document.getElementById('submission-form').submit();
    }
});
</script>

<style>
.question-text {
    font-size: 1.1em;
    line-height: 1.6;
}

.answer-choices .form-check {
    padding: 12px;
    border: 1px solid #e9ecef;
    border-radius: 8px;
    transition: all 0.2s ease;
}

.answer-choices .form-check:hover {
    background-color: #f8f9fa;
    border-color: #dee2e6;
}

.answer-choices .form-check:has(.form-check-input:checked) {
    background-color: #e7f3ff;
    border-color: #0d6efd;
}

.form-check-input:focus {
    box-shadow: 0 0 0 0.25rem rgba(13, 110, 253, 0.25);
}

.progress {
    background-color: #e9ecef;
}

@media (max-width: 768px) {
    .card-footer {
        flex-direction: column;
        gap: 10px;
    }
    
    .card-footer form,
    .card-footer > div {
        width: 100%;
    }
    
    .card-footer button {
        width: 100%;
    }
    
    .card-footer .d-flex {
        justify-content: center;
    }
}

/* Fixed countdown timer styles */
.fixed-top-timer {
    position: fixed;
    top: 20px;
    right: 20px;
    z-index: 1050;
}

.timer-display {
    background: #007bff;
    color: white;
    padding: 12px 16px;
    border-radius: 8px;
    font-size: 18px;
    font-weight: bold;
    box-shadow: 0 4px 12px rgba(0, 0, 0, 0.15);
    min-width: 120px;
    text-align: center;
    transition: all 0.3s ease;
}

.timer-display.warning {
    background: #ffc107;
    color: #000;
}

.timer-display.danger {
    background: #dc3545;
    color: white;
    animation: pulse 1s infinite;
}

@keyframes pulse {
    0% { transform: scale(1); }
    50% { transform: scale(1.05); }
    100% { transform: scale(1); }
}

.timer-display i {
    margin-right: 8px;
}

/* Warning alerts */
.timer-warning-alert {
    position: fixed;
    top: 80px;
    right: 20px;
    z-index: 1040;
    max-width: 300px;
}

@media (max-width: 768px) {
    .fixed-top-timer {
        top: 10px;
        right: 10px;
    }
    
    .timer-display {
        padding: 8px 12px;
        font-size: 16px;
        min-width: 100px;
    }
    
    .timer-warning-alert {
        top: 60px;
        right: 10px;
        max-width: 250px;
    }
}
</style>
{% endblock %}<|MERGE_RESOLUTION|>--- conflicted
+++ resolved
@@ -721,23 +721,6 @@
             disabled_elements: allInputs.length
         });
         
-<<<<<<< HEAD
-        // Immediate auto-submit attempt (server will validate if time actually expired)
-        fetchWithCSRFRetry(`{% url 'submit_test' test_attempt.id %}`, {
-            method: 'POST',
-            headers: {
-                'Content-Type': 'application/json'
-            },
-            body: JSON.stringify({
-                auto_submit: true,
-                client_timestamp: new Date().toISOString(),
-                trigger_source: 'client_timer_v1.5.2_enhanced'
-            })
-        })
-        .then(response => response.json())
-        .then(data => {
-            console.log('v1.5.2 Auto-submit response:', data);
-=======
         try {
             autoSubmitLogger.log('INFO', 'Getting CSRF token', {
                 attempt_id: attemptId,
@@ -776,7 +759,7 @@
             const requestPayload = {
                 auto_submit: true,
                 client_timestamp: new Date().toISOString(),
-                trigger_source: `client_timer_v1.5.2_attempt_${autoSubmitAttempts}`,
+                trigger_source: `client_timer_v1.5.2_enhanced_attempt_${autoSubmitAttempts}`,
                 attempt_number: autoSubmitAttempts,
                 attempt_id: attemptId
             };
@@ -789,12 +772,11 @@
                 csrf_token_present: !!csrfToken
             });
             
-            // Auto-submit attempt with fresh token
-            const response = await fetch(`{% url 'submit_test' test_attempt.id %}`, {
+            // Enhanced auto-submit attempt with CSRF retry mechanism
+            const response = await fetchWithCSRFRetry(`{% url 'submit_test' test_attempt.id %}`, {
                 method: 'POST',
                 headers: {
-                    'Content-Type': 'application/json',
-                    'X-CSRFToken': csrfToken
+                    'Content-Type': 'application/json'
                 },
                 body: JSON.stringify(requestPayload)
             });
@@ -810,7 +792,7 @@
             });
             
             const data = await response.json();
-            console.log('Auto-submit response:', data);
+            console.log('v1.5.2 Enhanced Auto-submit response:', data);
             
             autoSubmitLogger.log('INFO', 'Response data parsed', {
                 attempt_id: attemptId,
@@ -818,7 +800,6 @@
                 success: data.success,
                 error: data.error
             });
->>>>>>> b3f1c7e7
             
             if (data.success) {
                 // Server validated and accepted auto-submit
